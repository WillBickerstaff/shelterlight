--- conflicted
+++ resolved
@@ -480,7 +480,7 @@
 
     def generate_daily_schedule(self, date, darkness_start, darkness_end):
         """Generate a light schedule for a date based on model predictions.
-    
+
         Create a daily schedule of when lights should be turned on,
         make sure predictions only fall within darkness hours.
 
@@ -546,17 +546,12 @@
             return {}
 
         predictions, probabilities = self._predict_schedule(df)
-<<<<<<< HEAD
-        logging.debug("Predictions: %s", predictions)
-
-        return self.store_schedule(schedule_date, df, predictions, probabilities)
-=======
+
         logging.debug("Predictions: %s", predictions.tolist())
         logging.debug("Prediction probabilities: %s", probabilities.tolist())
 
         return self.store_schedule(schedule_date, df,
                                    predictions, probabilities)
->>>>>>> 840302f6
 
     def _predict_schedule(self, df: pd.DataFrame) -> np.ndarray:
         """Generate predictions for the given schedule DataFrame.
@@ -613,15 +608,6 @@
         for idx, row in df.iterrows():
             interval = int(row['interval_number'])
             schedule[interval] = {
-<<<<<<< HEAD
-                "start": (dt.datetime.combine(schedule_date, dt.time(0,0)) +
-                          dt.timedelta(minutes=interval *
-                                       self.interval_minutes)).time(),
-                "end":(dt.datetime.combine(schedule_date, dt.time(0,)) +
-                        dt.timedelta(minutes=(interval+1) *
-                                     self.interval_minutes)).time(),
-                "prediction": int(predictions[idx]),
-=======
                 "start": (dt.datetime.combine(schedule_date, dt.time(0, 0)) +
                           dt.timedelta(minutes=interval *
                                        self.interval_minutes)).time(),
@@ -629,7 +615,6 @@
                         dt.timedelta(minutes=(interval+1) *
                                      self.interval_minutes)).time(),
                 "prediction": True if int(predictions[idx]) > 0 else False,
->>>>>>> 840302f6
                 "confidence": float(probabilities[idx])
             }
 
@@ -651,17 +636,6 @@
         try:
             with self.db.conn.cursor() as cursor:
                 for interval, info in schedule.items():
-<<<<<<< HEAD
-                    start_time = (dt.datetime.combine(
-                        schedule_date, dt.time(0, 0)) + dt.timedelta(
-                            minutes=interval * self.interval_minutes)).time()
-                    end_time = (dt.datetime.combine(
-                        schedule_date, dt.time(0, 0)) + dt.timedelta(
-                            minutes=(interval + 1) *
-                            self.interval_minutes)).time()
-
-=======
->>>>>>> 840302f6
                     cursor.execute("""
                         INSERT INTO light_schedules (date, interval_number,
                                                      start_time, end_time,
@@ -670,11 +644,7 @@
                         ON CONFLICT (date, interval_number) DO UPDATE
                         SET prediction = EXCLUDED.prediction;
                     """, (schedule_date, int(interval), info["start"],
-<<<<<<< HEAD
                           info["end"],int(info["prediction"])))
-=======
-                          info["end"], info["prediction"]))
->>>>>>> 840302f6
 
             self.db.conn.commit()  # Commit transaction
             logging.info(f"Stored schedule for {schedule_date} in database.")
