--- conflicted
+++ resolved
@@ -552,14 +552,8 @@
             return {}
 
         predictions, probabilities = self._predict_schedule(df)
-<<<<<<< HEAD
-
-        logging.debug("Predictions: %s", predictions.tolist())
-        logging.debug("Prediction probabilities: %s", probabilities.tolist())
-=======
         # logging.debug("Predictions: %s", predictions.tolist())
         # logging.debug("Prediction probabilities: %s", probabilities.tolist())
->>>>>>> 8639e69f
 
         return self.store_schedule(schedule_date, df,
                                    predictions, probabilities)
